--- conflicted
+++ resolved
@@ -281,22 +281,13 @@
 strum = { version = "0.24", default-features = false }
 strum_macros = { version = "0.24", default-features = false }
 syslog = { version = "6.0.1", default-features = false, optional = true }
-<<<<<<< HEAD
-syslog_loose = { version = "0.16.0", default-features = false, optional = true }
-thingbuf = { git = "https://github.com/hawkw/thingbuf", default-features = false, features = ["std"], optional = true }
-tikv-jemallocator = { version = "0.4.1", default-features = false, optional = true }
-tokio-postgres = { version = "0.7.4", default-features = false, features = ["runtime", "with-chrono-0_4"], optional = true }
-#tracking-allocator = { git = "https://github.com/tobz/tracking-allocator", branch = "tobz/tracing-subscriber-v0.3", default-features = false, features = ["tracing-compat"], optional = true }
-tracking-allocator = { path = "../tracking-allocator", default-features = false, features = ["tracing-compat"], optional = true }
-toml = { version = "0.5.8", default-features = false }
-=======
 tikv-jemallocator = { version = "0.4.3", default-features = false, optional = true }
 tokio-postgres = { version = "0.7.6", default-features = false, features = ["runtime", "with-chrono-0_4"], optional = true }
 tokio-tungstenite = {version = "0.15.0", default-features = false, features = ["connect"], optional = true}
 toml = { version = "0.5.9", default-features = false }
 tonic = { version = "0.7.1", optional = true, default-features = false, features = ["transport", "codegen", "prost", "tls", "tls-roots", "compression"] }
+tracking-allocator = { path = "../tracking-allocator", default-features = false, features = ["tracing-compat"], optional = true }
 trust-dns-proto = { version = "0.21.0", default-features = false, features = ["dnssec"], optional = true }
->>>>>>> 1816187e
 typetag = { version = "0.1.8", default-features = false }
 url = { version = "2.2.2", default-features = false, features = ["serde"] }
 uuid = { version = "1", default-features = false, features = ["serde", "v4"] }
@@ -383,17 +374,7 @@
 target-powerpc-unknown-linux-gnu = ["api", "api-client", "enrichment-tables", "rdkafka/cmake_build", "sinks", "sources", "sources-dnstap", "transforms", "unix", "vrl-cli", "enterprise"]
 
 # Enables features that work only on systems providing `cfg(unix)`
-<<<<<<< HEAD
-allocation_tracking = ["tikv-jemallocator", "tracking-allocator", "thingbuf"]
-unix = ["tikv-jemallocator", "allocation_tracking"]
-# These are **very** useful on Cross compilations!
-vendor-all = ["vendor-libz", "vendor-openssl", "vendor-sasl"]
-vendor-sasl = ["rdkafka/gssapi-vendored"]
-vendor-openssl = ["openssl/vendored"]
-vendor-libz = ["libz-sys/static"]
-=======
-unix = ["tikv-jemallocator"]
->>>>>>> 1816187e
+unix = ["tikv-jemallocator", "tracking-allocator"]
 
 # Enables kubernetes dependencies and shared code. Kubernetes-related sources,
 # transforms and sinks should depend on this feature.
