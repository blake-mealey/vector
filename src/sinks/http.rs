--- conflicted
+++ resolved
@@ -994,17 +994,9 @@
                 compression = "gzip"
                 framing.method = "newline_delimited"
                 encoding.codec = "json"
-<<<<<<< HEAD
+                method = "{method}"
                 {extra_config}
-            "#
-=======
-                method = "{method}"
-                {extras}
             "#,
-            addr = in_addr,
-            extras = extra_config,
-            method = method
->>>>>>> 61710fa2
         );
         let config: HttpSinkConfig = toml::from_str(&config).unwrap();
 
