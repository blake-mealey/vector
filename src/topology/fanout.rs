--- conflicted
+++ resolved
@@ -192,19 +192,13 @@
 #[cfg(test)]
 mod tests {
     use super::{ControlMessage, Fanout};
-<<<<<<< HEAD
-    use crate::{log_event, test_util::collect_ready01, Event};
-    use futures::compat::Future01CompatExt;
-    use futures01::{stream, sync::mpsc, Async, AsyncSink, Future, Poll, Sink, StartSend, Stream};
-=======
-    use crate::{sink::BoundedSink, test_util::collect_ready, Event};
+    use crate::{log_event, sink::BoundedSink, test_util::collect_ready, Event};
     use futures::{stream, Sink, SinkExt, StreamExt};
     use std::{
         pin::Pin,
         task::{Context, Poll},
     };
     use tokio::sync::mpsc;
->>>>>>> e56fed70
     use tokio::time::{delay_for, Duration};
 
     #[tokio::test]
