--- conflicted
+++ resolved
@@ -100,28 +100,11 @@
             is_iterator: true,
         })
     }
-<<<<<<< HEAD
-
-    fn call_by_vm(&self, ctx: &mut Context, args: &mut VmArgumentList) -> Result<Value> {
-        let value = args.required("value");
-        let recursive = args
-            .optional("recursive")
-            .map(|v| v.try_boolean())
-            .transpose()?
-            .unwrap_or_default();
-
-        let VmFunctionClosure { variables, vm } = args.closure();
-        let runner = closure::Runner::new(variables, |ctx| vm.interpret(ctx));
-
-        map_values(value, recursive, ctx, runner)
-    }
 
     fn symbol(&self) -> Option<(&'static str, usize)> {
         // TODO
         None
     }
-=======
->>>>>>> d483777f
 }
 
 #[derive(Debug, Clone)]
