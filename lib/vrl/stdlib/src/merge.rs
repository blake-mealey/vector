use std::collections::BTreeMap;

use ::value::Value;
use vrl::prelude::*;

#[derive(Clone, Copy, Debug)]
pub struct Merge;

impl Function for Merge {
    fn identifier(&self) -> &'static str {
        "merge"
    }

    fn parameters(&self) -> &'static [Parameter] {
        &[
            Parameter {
                keyword: "to",
                kind: kind::OBJECT,
                required: true,
            },
            Parameter {
                keyword: "from",
                kind: kind::OBJECT,
                required: true,
            },
            Parameter {
                keyword: "deep",
                kind: kind::BOOLEAN,
                required: false,
            },
        ]
    }

    fn examples(&self) -> &'static [Example] {
        &[Example {
            title: "merge objects",
            source: r#"merge({ "a": 1, "b": 2 }, { "b": 3, "c": 4 })"#,
            result: Ok(r#"{ "a": 1, "b": 3, "c": 4 }"#),
        }]
    }

    fn compile(
        &self,
        _state: (&mut state::LocalEnv, &mut state::ExternalEnv),
        _ctx: &mut FunctionCompileContext,
        mut arguments: ArgumentList,
    ) -> Compiled {
        let to = arguments.required("to");
        let from = arguments.required("from");
        let deep = arguments.optional("deep").unwrap_or_else(|| expr!(false));

        Ok(Box::new(MergeFn { to, from, deep }))
    }
<<<<<<< HEAD

    fn call_by_vm(&self, _ctx: &mut Context, arguments: &mut VmArgumentList) -> Resolved {
        let to = arguments.required("to");
        let mut to = to.try_object()?;
        let from = arguments.required("from");
        let from = from.try_object()?;
        let deep = arguments
            .optional("deep")
            .map(|val| val.as_boolean().unwrap_or(false))
            .unwrap_or_else(|| false);

        merge_maps(&mut to, &from, deep);

        Ok(to.into())
    }

    fn symbol(&self) -> Option<(&'static str, usize)> {
        // TODO
        None
    }
=======
>>>>>>> d483777f
}

#[derive(Debug, Clone)]
pub(crate) struct MergeFn {
    to: Box<dyn Expression>,
    from: Box<dyn Expression>,
    deep: Box<dyn Expression>,
}

impl Expression for MergeFn {
    fn resolve(&self, ctx: &mut Context) -> Resolved {
        let mut to_value = self.to.resolve(ctx)?.try_object()?;
        let from_value = self.from.resolve(ctx)?.try_object()?;
        let deep = self.deep.resolve(ctx)?.try_boolean()?;

        merge_maps(&mut to_value, &from_value, deep);

        Ok(to_value.into())
    }

    fn type_def(&self, state: (&state::LocalEnv, &state::ExternalEnv)) -> TypeDef {
        self.to
            .type_def(state)
            .merge_shallow(self.from.type_def(state))
    }
}

#[no_mangle]
pub extern "C" fn vrl_fn_merge(
    to: &mut Value,
    from: &mut Value,
    deep: &mut Option<Value>,
    result: &mut Resolved,
) {
    let to = {
        let mut moved = Value::Null;
        std::mem::swap(to, &mut moved);
        moved
    };
    let from = {
        let mut moved = Value::Null;
        std::mem::swap(from, &mut moved);
        moved
    };
    let deep = {
        let mut moved = None;
        std::mem::swap(deep, &mut moved);
        moved
    };

    let mut to = match to {
        Value::Object(object) => object,
        _ => panic!(r#"expected "to" to be object"#),
    };
    let from = match from {
        Value::Object(object) => object,
        _ => panic!(r#"expected "from" to be object"#),
    };
    let deep = deep
        .and_then(|deep| deep.try_boolean().ok())
        .unwrap_or(false);

    merge_maps(&mut to, &from, deep);

    *result = Ok(to.into());
}

/// Merges two BTreeMaps of Symbol’s value as variable is void: Values. The
/// second map is merged into the first one.
///
/// If Symbol’s value as variable is void: deep is true, only the top level
/// values are merged in. If both maps contain a field with the same name, the
/// field from the first is overwritten with the field from the second.
///
/// If Symbol’s value as variable is void: deep is false, should both maps
/// contain a field with the same name, and both those fields are also maps, the
/// function will recurse and will merge the child fields from the second into
/// the child fields from the first.
///
/// Note, this does recurse, so there is the theoretical possibility that it
/// could blow up the stack. From quick tests on a sample project I was able to
/// merge maps with a depth of 3,500 before encountering issues. So I think that
/// is likely to be within acceptable limits. If it becomes a problem, we can
/// unroll this function, but that will come at a cost of extra code complexity.
fn merge_maps<K>(map1: &mut BTreeMap<K, Value>, map2: &BTreeMap<K, Value>, deep: bool)
where
    K: std::cmp::Ord + Clone,
{
    for (key2, value2) in map2.iter() {
        match (deep, map1.get_mut(key2), value2) {
            (true, Some(Value::Object(ref mut child1)), Value::Object(ref child2)) => {
                // We are doing a deep merge and both fields are maps.
                merge_maps(child1, child2, deep);
            }
            _ => {
                map1.insert(key2.clone(), value2.clone());
            }
        }
    }
}

#[cfg(test)]
mod tests {
    use vector_common::btreemap;
    use vrl::value::Kind;

    use super::*;

    test_function! [
        merge => Merge;

        simple {
            args: func_args![
                to: value!({ key1: "val1" }),
                from: value!({ key2: "val2" })
            ],
            want: Ok(value!({ key1: "val1", key2: "val2" })),
            tdef: TypeDef::object(btreemap! {
                Field::from("key1") => Kind::bytes(),
                Field::from("key2") => Kind::bytes(),
            }),
        }

        shallow {
            args: func_args![
                to: value!({
                    key1: "val1",
                    child: { grandchild1: "val1" },
                }),
                from: value!({
                    key2: "val2",
                    child: { grandchild2: true },
                })
            ],
            want: Ok(value!({
                key1: "val1",
                key2: "val2",
                child: { grandchild2: true },
            })),
            tdef: TypeDef::object(btreemap! {
                Field::from("key1") => Kind::bytes(),
                Field::from("key2") => Kind::bytes(),
                Field::from("child") => TypeDef::object(btreemap! {
                    Field::from("grandchild2") => Kind::boolean(),
                }),
            }),
        }

        deep {
            args: func_args![
                to: value!({
                    key1: "val1",
                    child: { grandchild1: "val1" },
                }),
                from: value!({
                    key2: "val2",
                    child: { grandchild2: true },
                }),
                deep: true,
            ],
            want: Ok(value!({
                key1: "val1",
                key2: "val2",
                child: {
                    grandchild1: "val1",
                    grandchild2: true,
                },
            })),
            tdef: TypeDef::object(btreemap! {
                Field::from("key1") => Kind::bytes(),
                Field::from("key2") => Kind::bytes(),
                Field::from("child") => TypeDef::object(btreemap! {
                    Field::from("grandchild2") => Kind::boolean(),
                }),
            }),

        }
    ];
}<|MERGE_RESOLUTION|>--- conflicted
+++ resolved
@@ -51,29 +51,11 @@
 
         Ok(Box::new(MergeFn { to, from, deep }))
     }
-<<<<<<< HEAD
-
-    fn call_by_vm(&self, _ctx: &mut Context, arguments: &mut VmArgumentList) -> Resolved {
-        let to = arguments.required("to");
-        let mut to = to.try_object()?;
-        let from = arguments.required("from");
-        let from = from.try_object()?;
-        let deep = arguments
-            .optional("deep")
-            .map(|val| val.as_boolean().unwrap_or(false))
-            .unwrap_or_else(|| false);
-
-        merge_maps(&mut to, &from, deep);
-
-        Ok(to.into())
-    }
 
     fn symbol(&self) -> Option<(&'static str, usize)> {
         // TODO
         None
     }
-=======
->>>>>>> d483777f
 }
 
 #[derive(Debug, Clone)]
